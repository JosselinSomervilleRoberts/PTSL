--- conflicted
+++ resolved
@@ -40,11 +40,7 @@
         "batch_size": config.replay_buffer.batch_size,
         "pal/dim": config.agent.multitask.pal_cfg.pal_dim,
         "pal/shared": config.agent.multitask.pal_cfg.shared_projection,
-<<<<<<< HEAD
-        "pal/residual": config.agent.multitask.pal_cfg.use_residual_connections,
-=======
         "pal/residual": config.agent.multitask.pal_cfg.residual_mode,
->>>>>>> e2083303
     }
     wandb.init(project=f"MTRL{config.agent.multitask.num_envs}", name=wandb_name, group=group_wandb, config=config_wandb)
 
